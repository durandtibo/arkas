[tool.poetry]
name = "arkas"
version = "0.0.1a14"
description = "Library to evaluate ML model performances"
readme = "README.md"
authors = ["Thibaut Durand <durand.tibo+gh@gmail.com>"]
homepage = "https://github.com/durandtibo/arkas"
repository = "https://github.com/durandtibo/arkas"
keywords = ["ML model", "evaluation", "classification", "regression"]
license = "BSD-3-Clause"

classifiers = [
    "Development Status :: 4 - Beta",
    "Intended Audience :: Developers",
    "Intended Audience :: Information Technology",
    "Intended Audience :: Science/Research",
    "License :: OSI Approved :: BSD License",
    "Operating System :: POSIX :: Linux",
    "Programming Language :: Python :: 3.9",
    "Programming Language :: Python :: 3.10",
    "Programming Language :: Python :: 3.11",
    "Programming Language :: Python :: 3.12",
    "Programming Language :: Python :: 3.13",
    "Topic :: Scientific/Engineering",
    "Topic :: Software Development :: Libraries",
    "Topic :: Scientific/Engineering :: Artificial Intelligence",
]

packages = [
    { include = "arkas", from = "src" },
]

[tool.poetry.dependencies]
# Core dependencies
<<<<<<< HEAD
coola = ">=0.8.5,<1.0"
grizz = ">=0.1,<1.0"
=======
coola = ">=0.8.2,<1.0"
grizz = ">=0.2.0a16,<1.0"
>>>>>>> d78cd97f
iden = ">=0.1,<1.0"
jinja2 = ">=3.0,<4.0"
matplotlib = ">=3.6,<4.0"
numpy = ">=1.22,<3.0"
objectory = ">=0.2,<1.0"
polars = ">=1.0,<2.0"
python = ">=3.9,<3.14"
scikit-learn = ">=1.3,<2.0"

# Optional dependencies
colorlog = { version = ">=6.7,<7.0", optional = true }
hya = { version = ">=0.2,<1.0", optional = true }
hydra-core = { version = ">=1.3,<2.0", optional = true }
markdown = { version = ">=3.4,<4.0", optional = true }
omegaconf = { version = ">=2.1,<3.0", optional = true }
plotly = { version = ">=5.24.0,<6.0", optional = true }
scipy = { version = ">=1.10,<2.0", optional = true }
tqdm = { version = ">=4.65,<5.0", optional = true }

[tool.poetry.extras]
all = ["colorlog", "hya", "hydra-core", "markdown", "omegaconf", "plotly", "scipy", "tqdm"]
cli = ["colorlog", "hya", "hydra-core", "omegaconf"]

[tool.poetry.group.docs]
optional = true

[tool.poetry.group.docs.dependencies]
mike = "^2.1"
mkdocs-material = "^9.5"
mkdocstrings = { extras = ["python"], version = ">=0.26,<0.28" }

[tool.poetry.group.demo]
optional = true

[tool.poetry.group.demo.dependencies]
jupyterlab = "^4.0"
seaborn = "^0.13"

[tool.poetry.group.dev.dependencies]
black = ">=24.10"
coverage = { extras = ["toml"], version = "^7.6" }
docformatter = { extras = ["tomli"], version = "^1.7" }
feu = { extras = ["cli"], version = ">=0.3,<1.0" }
pre-commit = ">=4.0,<5.0"
pygments = "^2.18"
pytest = "^8.3"
pytest-cov = ">=6,<7"
pytest-timeout = "^2.3"
ruff = ">=0.9,<1.0"
xdoctest = "^1.2"


[build-system]
requires = ["poetry-core>=1.0.0"]
build-backend = "poetry.core.masonry.api"

[tool.coverage.paths]
source = ["src", "*/site-packages"]

[tool.coverage.run]
branch = true
source = ["arkas"]

[tool.coverage.report]
show_missing = true
exclude_lines = [
    "pragma: no cover",
    "if TYPE_CHECKING:"
]

[tool.pytest.ini_options]
testpaths = "tests/"
log_format = "%(asctime)s - %(levelname)s - %(name)s - %(message)s"
log_level = "DEBUG"
addopts = "--color yes --durations 10 -rf"
# Configuration of the short test summary info
# https://docs.pytest.org/en/stable/usage.html#detailed-summary-report

[tool.black]
line-length = 100
target-version = ["py39", "py310", "py311", "py312"]
include = '\.pyi?$'

[tool.pylint.FORMAT]
max-line-length = 100

[tool.isort]
profile = "black"

[tool.docformatter]
recursive = true
wrap-summaries = 72
wrap-descriptions = 72
syntax = "google"

[tool.ruff]
# List of rules: https://docs.astral.sh/ruff/rules/
lint.select = [
    "A", # builtins
    "ANN", # annotations
    "ARG", # flake8-unused-arguments
    "B", # bugbear
    "BLE", # flake8-blind-except
    "C4", # flake8-comprehensions
    "D", # pydocstyle
    "DTZ", # flake8-datetimez
    "E", # pycodestyle (Error)
    "EM", # flake8-errmsg
    "EXE", # flake8-executable
    "F", # pyflakes
    "FA", # flake8-future-annotations
    "FURB", # refurb
    "ICN", # flake8-import-conventions
    "INP", # flake8-no-pep420
    "ISC", # flake8-implicit-str-concat
    "LOG", # logging
    "N", # naming
    "NPY", # NumPy-specific rules
    "PD", # pandas-vet
    "PERF", # Perflint
    "PGH", # pygrep-hooks
    "PIE", # flake8-pie
    "PL", # Pylint
    "PT", # flake8-pytest-style
    "PTH", # pathlib
    "PYI", # flake8-pyi
    "Q", # flake8-quotes
    "RET", # flake8-return
    "RSE", # flake8-raise
    "RUF", # Ruff-specific rules
    "S", # flake8-bandit
    "SIM", # flake8-simplify
    "T20", # flake8-print
    "TCH", # flake8-type-checking
    "TD", # flake8-todos
    "TID", # flake8-tidy-imports
    "TRY", # tryceratops
    "UP", # pyupgrade
    "W", # pycodestyle (Warning)
]
lint.ignore = [
    "A003", # Class attribute `{name}` is shadowing a python builtin
    "ANN401", # Dynamically typed expressions (typing.Any) are disallowed.
    "B905", # `zip()` without an explicit strict= parameter set. The `strict=` argument was added in Python 3.10
    "E501", # Line lengths are recommended to be no greater than 79 characters.
    "W505", # Doc line too long
    "PLR0913", # Too many arguments in function definition (8 > 5)
    "PLR2004", # Magic value used in comparison, consider replacing 0.0 with a constant variable

    # The following rules are ignored because they conflict with another library like docformatter.
    "D102", # Missing docstring in public method
    "D105", # Missing docstring in magic method
    "D107", # Missing docstring in `__init__`
    "D205", # 1 blank line required between summary line and description
    "D209", # Multi-line docstring closing quotes should be on a separate line
]

# Allow autofix for all enabled rules (when `--fix`) is provided.
lint.fixable = [
    "A", # builtins
    "ANN", # annotations
    "ARG", # flake8-unused-arguments
    "B", # bugbear
    "BLE", # flake8-blind-except
    "C4", # flake8-comprehensions
    "D", # pydocstyle
    "DTZ", # flake8-datetimez
    "E", # pycodestyle (Error)
    "EM", # flake8-errmsg
    "EXE", # flake8-executable
    "F", # pyflakes
    "FA", # flake8-future-annotations
    "FURB", # refurb
    "ICN", # flake8-import-conventions
    "INP", # flake8-no-pep420
    "ISC", # flake8-implicit-str-concat
    "LOG", # logging
    "N", # naming
    "NPY", # NumPy-specific rules
    "PD", # pandas-vet
    "PERF", # Perflint
    "PGH", # pygrep-hooks
    "PIE", # flake8-pie
    "PL", # Pylint
    "PT", # flake8-pytest-style
    "PTH", # pathlib
    "PYI", # flake8-pyi
    "Q", # flake8-quotes
    "RET", # flake8-return
    "RSE", # flake8-raise
    "RUF", # Ruff-specific rules
    "S", # flake8-bandit
    "SIM", # flake8-simplify
    "T20", # flake8-print
    "TCH", # flake8-type-checking
    "TD", # flake8-todos
    "TID", # flake8-tidy-imports
    "TRY", # tryceratops
    "UP", # pyupgrade
    "W", # pycodestyle (Warning)
]
lint.unfixable = []

lint.exclude = [
    ".bzr",
    ".direnv",
    ".eggs",
    ".git",
    ".hg",
    ".mypy_cache",
    ".nox",
    ".pants.d",
    ".pytype",
    ".ruff_cache",
    ".tox",
    ".venv",
    "__pypackages__",
    "_build",
    "buck-out",
    "build",
    "dist",
    "node_modules",
    "venv",
]

# Enable on top of the Google convention.
lint.extend-select = ["D400", "D401", "D404"]

line-length = 100
target-version = "py39"
src = ["src"]

[tool.ruff.lint.per-file-ignores]
# Ignore all directories named `tests`.
"tests/**" = [
    "D", # pydocstyle
    "PL", # Pylint
    "S101", # flake8-bandit
]

[tool.ruff.lint.mccabe]
max-complexity = 10

[tool.ruff.lint.pydocstyle]
convention = "google"

[tool.ruff.lint.pycodestyle]
max-doc-length = 72

[tool.ruff.lint.isort]
force-sort-within-sections = true
combine-as-imports = true
known-first-party = ["src"]<|MERGE_RESOLUTION|>--- conflicted
+++ resolved
@@ -32,13 +32,8 @@
 
 [tool.poetry.dependencies]
 # Core dependencies
-<<<<<<< HEAD
 coola = ">=0.8.5,<1.0"
-grizz = ">=0.1,<1.0"
-=======
-coola = ">=0.8.2,<1.0"
 grizz = ">=0.2.0a16,<1.0"
->>>>>>> d78cd97f
 iden = ">=0.1,<1.0"
 jinja2 = ">=3.0,<4.0"
 matplotlib = ">=3.6,<4.0"

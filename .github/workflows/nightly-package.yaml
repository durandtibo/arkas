name: Nightly Package Tests
on:
  schedule:
    - cron: '20 10 * * *' # run at 10:20 AM UTC
  workflow_dispatch:  # to trigger manually

permissions:
  contents: read

jobs:
  cyclic-imports:
    uses: ./.github/workflows/cyclic-imports.yaml

  stable-all:
    runs-on: ${{ matrix.os }}
    timeout-minutes: 10
    strategy:
      max-parallel: 8
      fail-fast: false
      matrix:
<<<<<<< HEAD
        os: [ ubuntu-latest, ubuntu-24.04, ubuntu-22.04, ubuntu-20.04, macos-latest, macos-15, macos-14, macos-13 ]
=======
        os: [
          ubuntu-latest,
          ubuntu-24.04,
          ubuntu-22.04,
          ubuntu-24.04-arm,
          ubuntu-22.04-arm,
          macos-latest,
          macos-15,
          macos-14,
          macos-13,
        ]
>>>>>>> bd671ea3
        python-version: [ '3.13', '3.12', '3.11', '3.10', '3.9' ]

    steps:
      - name: Checkout
        uses: actions/checkout@v5

      - name: Set up Python
        uses: actions/setup-python@v5
        with:
          python-version: ${{ matrix.python-version }}

      - name: Install package
        run: |
          pip install "arkas[all]"

      - name: Run some checks
        run: |
          python tests/package_checks.py


  stable-min:
    runs-on: ${{ matrix.os }}
    timeout-minutes: 10
    strategy:
      max-parallel: 8
      fail-fast: false
      matrix:
<<<<<<< HEAD
        os: [ ubuntu-latest, ubuntu-24.04, ubuntu-22.04, ubuntu-20.04, macos-latest, macos-15, macos-14, macos-13 ]
=======
        os: [
          ubuntu-latest,
          ubuntu-24.04,
          ubuntu-22.04,
          ubuntu-24.04-arm,
          ubuntu-22.04-arm,
          macos-latest,
          macos-15,
          macos-14,
          macos-13,
        ]
>>>>>>> bd671ea3
        python-version: [ '3.13', '3.12', '3.11', '3.10', '3.9' ]

    steps:
      - name: Checkout
        uses: actions/checkout@v5

      - name: Set up Python
        uses: actions/setup-python@v5
        with:
          python-version: ${{ matrix.python-version }}

      - name: Install package
        run: |
          pip install arkas

      - name: Run some checks
        run: |
          python tests/package_checks.py


  latest-all:
    runs-on: ${{ matrix.os }}
    timeout-minutes: 10
    strategy:
      max-parallel: 8
      fail-fast: false
      matrix:
<<<<<<< HEAD
        os: [ ubuntu-latest, ubuntu-24.04, ubuntu-22.04, ubuntu-20.04, macos-latest, macos-15, macos-14, macos-13 ]
=======
        os: [
          ubuntu-latest,
          ubuntu-24.04,
          ubuntu-22.04,
          ubuntu-24.04-arm,
          ubuntu-22.04-arm,
          macos-latest,
          macos-15,
          macos-14,
          macos-13,
        ]
>>>>>>> bd671ea3
        python-version: [ '3.13', '3.12', '3.11', '3.10', '3.9' ]

    steps:
      - name: Checkout
        uses: actions/checkout@v5

      - name: Set up Python
        uses: actions/setup-python@v5
        with:
          python-version: ${{ matrix.python-version }}

      - name: Install package
        run: |
          pip install --pre "arkas[all]"

      - name: Run some checks
        run: |
          python tests/package_checks.py


  latest-min:
    runs-on: ${{ matrix.os }}
    timeout-minutes: 10
    strategy:
      max-parallel: 8
      fail-fast: false
      matrix:
<<<<<<< HEAD
        os: [ ubuntu-latest, ubuntu-24.04, ubuntu-22.04, ubuntu-20.04, macos-latest, macos-15, macos-14, macos-13 ]
=======
        os: [
          ubuntu-latest,
          ubuntu-24.04,
          ubuntu-22.04,
          ubuntu-24.04-arm,
          ubuntu-22.04-arm,
          macos-latest,
          macos-15,
          macos-14,
          macos-13,
        ]
>>>>>>> bd671ea3
        python-version: [ '3.13', '3.12', '3.11', '3.10', '3.9' ]

    steps:
      - name: Checkout
        uses: actions/checkout@v5

      - name: Set up Python
        uses: actions/setup-python@v5
        with:
          python-version: ${{ matrix.python-version }}

      - name: Install package
        run: |
          pip install --pre arkas

      - name: Run some checks
        run: |
          python tests/package_checks.py


  ########################
  #     Dependencies     #
  ########################


  coola:
    runs-on: ${{ matrix.os }}
    timeout-minutes: 10
    strategy:
      max-parallel: 8
      fail-fast: false
      matrix:
        os: [ ubuntu-latest ]
        python-version: [ '3.13', '3.12', '3.11', '3.10', '3.9' ]
<<<<<<< HEAD
        coola-version: [ 0.8.5 ]
=======
        coola-version: [ 0.9.0, 0.8.7, 0.8.2 ]
>>>>>>> bd671ea3

    steps:
      - name: Checkout
        uses: actions/checkout@v5

      - name: Set up Python
        uses: actions/setup-python@v5
        with:
          python-version: ${{ matrix.python-version }}

      - name: Install arkas
        run: |
          pip install arkas

      - name: Install valid package version
        uses: durandtibo/pip-install-package-action@v0.3.3
        with:
          package-name: 'coola'
          package-version: ${{ matrix.coola-version }}
          python-version: ${{ matrix.python-version }}

      - name: Run some checks
        run: |
          python tests/package_checks.py


  grizz:
    runs-on: ${{ matrix.os }}
    timeout-minutes: 10
    strategy:
      max-parallel: 8
      fail-fast: false
      matrix:
        os: [ ubuntu-latest ]
        python-version: [ '3.13', '3.12', '3.11', '3.10', '3.9' ]
        grizz-version: [ 0.1.1, 0.1.0 ]

    steps:
      - name: Checkout
        uses: actions/checkout@v5

      - name: Set up Python
        uses: actions/setup-python@v5
        with:
          python-version: ${{ matrix.python-version }}

      - name: Install arkas
        run: |
          pip install arkas

      - name: Install valid package version
        uses: durandtibo/pip-install-package-action@v0.3.3
        with:
          package-name: 'grizz'
          package-version: ${{ matrix.grizz-version }}
          python-version: ${{ matrix.python-version }}

      - name: Run some checks
        run: |
          python tests/package_checks.py


  iden:
    runs-on: ${{ matrix.os }}
    timeout-minutes: 10
    strategy:
      max-parallel: 8
      fail-fast: false
      matrix:
        os: [ ubuntu-latest ]
        python-version: [ '3.13', '3.12', '3.11', '3.10', '3.9' ]
<<<<<<< HEAD
        iden-version: [ 0.1.0 ]
=======
        iden-version: [ 0.2.0 ]
>>>>>>> bd671ea3

    steps:
      - name: Checkout
        uses: actions/checkout@v5

      - name: Set up Python
        uses: actions/setup-python@v5
        with:
          python-version: ${{ matrix.python-version }}

      - name: Install arkas
        run: |
          pip install arkas

      - name: Install valid package version
        uses: durandtibo/pip-install-package-action@v0.3.3
        with:
          package-name: 'iden'
          package-version: ${{ matrix.iden-version }}
          python-version: ${{ matrix.python-version }}

      - name: Run some checks
        run: |
          python tests/package_checks.py


  jinja2:
    runs-on: ${{ matrix.os }}
    timeout-minutes: 10
    strategy:
      max-parallel: 8
      fail-fast: false
      matrix:
        os: [ ubuntu-latest ]
        python-version: [ '3.13', '3.12', '3.11', '3.10', '3.9' ]
<<<<<<< HEAD
        jinja2-version: [ 3.1.5, 3.0.3 ]
=======
        jinja2-version: [ 3.1.6, 3.0.3 ]
>>>>>>> bd671ea3

    steps:
      - name: Checkout
        uses: actions/checkout@v5

      - name: Set up Python
        uses: actions/setup-python@v5
        with:
          python-version: ${{ matrix.python-version }}

      - name: Install arkas
        run: |
          pip install arkas

      - name: Install valid package version
        uses: durandtibo/pip-install-package-action@v0.3.3
        with:
          package-name: 'jinja2'
          package-version: ${{ matrix.jinja2-version }}
          python-version: ${{ matrix.python-version }}

      - name: Run some checks
        run: |
          python tests/package_checks.py


  matplotlib:
    runs-on: ${{ matrix.os }}
    timeout-minutes: 10
    strategy:
      max-parallel: 8
      fail-fast: false
      matrix:
        os: [ ubuntu-latest ]
        python-version: [ '3.13', '3.12', '3.11', '3.10', '3.9' ]
<<<<<<< HEAD
        matplotlib-version: [ 3.10.0, 3.9.2, 3.8.4, 3.7.4, 3.6.3 ]
=======
        matplotlib-version: [
          3.10.7,
          3.9.2,
          3.8.4,
          3.7.4,
          3.6.3,
        ]
>>>>>>> bd671ea3

    steps:
      - name: Checkout
        uses: actions/checkout@v5

      - name: Set up Python
        uses: actions/setup-python@v5
        with:
          python-version: ${{ matrix.python-version }}

      - name: Install arkas
        run: |
          pip install arkas

      - name: Install valid package version
        uses: durandtibo/pip-install-package-action@v0.3.3
        with:
          package-name: 'matplotlib'
          package-version: ${{ matrix.matplotlib-version }}
          python-version: ${{ matrix.python-version }}

      - name: Run some checks
        run: |
          python tests/package_checks.py


  numpy:
    runs-on: ${{ matrix.os }}
    timeout-minutes: 10
    strategy:
      max-parallel: 8
      fail-fast: false
      matrix:
        os: [ ubuntu-latest ]
        python-version: [ '3.13', '3.12', '3.11', '3.10', '3.9' ]
        numpy-version: [
          2.3.2,
          2.2.5,
          2.1.3,
          2.0.2,
          1.26.4,
          1.25.2,
          1.24.3,
        ]

    steps:
      - name: Checkout
        uses: actions/checkout@v5

      - name: Set up Python
        uses: actions/setup-python@v5
        with:
          python-version: ${{ matrix.python-version }}

      - name: Install arkas
        run: |
          pip install arkas

      - name: Install valid package version
        uses: durandtibo/pip-install-package-action@v0.3.3
        with:
          package-name: 'numpy'
          package-version: ${{ matrix.numpy-version }}
          python-version: ${{ matrix.python-version }}

      - name: Run some checks
        run: |
          python tests/package_checks.py


  objectory:
    runs-on: ${{ matrix.os }}
    timeout-minutes: 10
    strategy:
      max-parallel: 8
      fail-fast: false
      matrix:
        os: [ ubuntu-latest ]
        python-version: [ '3.13', '3.12', '3.11', '3.10', '3.9' ]
        objectory-version: [ 0.2.0 ]

    steps:
      - name: Checkout
        uses: actions/checkout@v5

      - name: Set up Python
        uses: actions/setup-python@v5
        with:
          python-version: ${{ matrix.python-version }}

      - name: Install arkas
        run: |
          pip install arkas

      - name: Install valid package version
        uses: durandtibo/pip-install-package-action@v0.3.3
        with:
          package-name: 'objectory'
          package-version: ${{ matrix.objectory-version }}
          python-version: ${{ matrix.python-version }}

      - name: Run some checks
        run: |
          python tests/package_checks.py


  polars:
    runs-on: ${{ matrix.os }}
    timeout-minutes: 10
    strategy:
      max-parallel: 8
      fail-fast: false
      matrix:
        os: [ ubuntu-latest ]
        python-version: [ '3.13', '3.12', '3.11', '3.10', '3.9' ]
<<<<<<< HEAD
        polars-version: [
          1.20.0,
          1.19.0,
          1.18.0,
          1.17.1,
          1.16.0,
          1.15.0,
          1.14.0,
          1.12.0,
          1.11.0,
          1.10.0,
          1.9.0,
          1.8.2,
          1.7.1,
          1.6.0,
          1.5.0,
          1.4.1,
          1.3.0,
          1.2.1,
          1.1.0,
          1.0.0,
        ]
=======
        polars-version: [ 1.32.3, 1.0.0 ]
>>>>>>> bd671ea3

    steps:
      - name: Checkout
        uses: actions/checkout@v5

      - name: Set up Python
        uses: actions/setup-python@v5
        with:
          python-version: ${{ matrix.python-version }}

      - name: Install arkas
        run: |
          pip install arkas

      - name: Install valid package version
        uses: durandtibo/pip-install-package-action@v0.3.3
        with:
          package-name: 'polars'
          package-version: ${{ matrix.polars-version }}
          python-version: ${{ matrix.python-version }}

      - name: Run some checks
        run: |
          python tests/package_checks.py


  scikit-learn:
    runs-on: ${{ matrix.os }}
    timeout-minutes: 10
    strategy:
      max-parallel: 8
      fail-fast: false
      matrix:
        os: [ ubuntu-latest ]
        python-version: [ '3.13', '3.12', '3.11', '3.10', '3.9' ]
<<<<<<< HEAD
        scikit-learn-version: [ 1.6.1, 1.5.2, 1.4.2, 1.3.2, 1.3.0 ]
=======
        scikit-learn-version: [
          1.7.1,
          1.6.1,
          1.5.2,
          1.4.2,
          1.3.2,
          1.3.0,
        ]
>>>>>>> bd671ea3

    steps:
      - name: Checkout
        uses: actions/checkout@v5

      - name: Set up Python
        uses: actions/setup-python@v5
        with:
          python-version: ${{ matrix.python-version }}

      - name: Install arkas
        run: |
          pip install arkas

      - name: Install valid package version
        uses: durandtibo/pip-install-package-action@v0.3.3
        with:
          package-name: 'scikit-learn'
          package-version: ${{ matrix.scikit-learn-version }}
          python-version: ${{ matrix.python-version }}

      - name: Run some checks
        run: |
          python tests/package_checks.py


  #################################
  #     Optional dependencies     #
  #################################

  colorlog:
    runs-on: ${{ matrix.os }}
    timeout-minutes: 10
    strategy:
      max-parallel: 8
      fail-fast: false
      matrix:
        os: [ ubuntu-latest ]
        python-version: [ '3.13', '3.12', '3.11', '3.10', '3.9' ]
        colorlog-version: [ 6.9.0, 6.7.0 ]

    steps:
      - name: Checkout
        uses: actions/checkout@v5

      - name: Set up Python
        uses: actions/setup-python@v5
        with:
          python-version: ${{ matrix.python-version }}

      - name: Install arkas
        run: |
          pip install arkas

      - name: Install valid package version
        uses: durandtibo/pip-install-package-action@v0.3.3
        with:
          package-name: 'colorlog'
          package-version: ${{ matrix.colorlog-version }}
          python-version: ${{ matrix.python-version }}

      - name: Run some checks
        run: |
          python tests/package_checks.py


  hya:
    runs-on: ${{ matrix.os }}
    timeout-minutes: 10
    strategy:
      max-parallel: 8
      fail-fast: false
      matrix:
        os: [ ubuntu-latest ]
        python-version: [ '3.13', '3.12', '3.11', '3.10', '3.9' ]
<<<<<<< HEAD
        hya-version: [ 0.2.4, 0.2.0 ]
=======
        hya-version: [ 0.3.0, 0.2.4, 0.2.0 ]
>>>>>>> bd671ea3

    steps:
      - name: Checkout
        uses: actions/checkout@v5

      - name: Set up Python
        uses: actions/setup-python@v5
        with:
          python-version: ${{ matrix.python-version }}

      - name: Install arkas
        run: |
          pip install arkas

      - name: Install valid package version
        uses: durandtibo/pip-install-package-action@v0.3.3
        with:
          package-name: 'hya'
          package-version: ${{ matrix.hya-version }}
          python-version: ${{ matrix.python-version }}

      - name: Run some checks
        run: |
          python tests/package_checks.py


  hydra-core:
    runs-on: ${{ matrix.os }}
    timeout-minutes: 10
    strategy:
      max-parallel: 8
      fail-fast: false
      matrix:
        os: [ ubuntu-latest ]
        python-version: [ '3.13', '3.12', '3.11', '3.10', '3.9' ]
        hydra-core-version: [ 1.3.2, 1.3.1, 1.3.0 ]

    steps:
      - name: Checkout
        uses: actions/checkout@v5

      - name: Set up Python
        uses: actions/setup-python@v5
        with:
          python-version: ${{ matrix.python-version }}

      - name: Install arkas
        run: |
          pip install arkas

      - name: Install valid package version
        uses: durandtibo/pip-install-package-action@v0.3.3
        with:
          package-name: 'hydra-core'
          package-version: ${{ matrix.hydra-core-version }}
          python-version: ${{ matrix.python-version }}

      - name: Run some checks
        run: |
          python tests/package_checks.py


  markdown:
    runs-on: ${{ matrix.os }}
    timeout-minutes: 10
    strategy:
      max-parallel: 8
      fail-fast: false
      matrix:
        os: [ ubuntu-latest ]
        python-version: [ '3.13', '3.12', '3.11', '3.10', '3.9' ]
<<<<<<< HEAD
        markdown-version: [ 3.7.0, 3.6.0, 3.5.1, 3.4.3, 3.4.0 ]
=======
        markdown-version: [
          3.8.2,
          3.7.0,
          3.6.0,
          3.5.1,
          3.4.3,
          3.4.0,
        ]
>>>>>>> bd671ea3

    steps:
      - name: Checkout
        uses: actions/checkout@v5

      - name: Set up Python
        uses: actions/setup-python@v5
        with:
          python-version: ${{ matrix.python-version }}

      - name: Install arkas
        run: |
          pip install arkas

      - name: Install valid package version
        uses: durandtibo/pip-install-package-action@v0.3.3
        with:
          package-name: 'markdown'
          package-version: ${{ matrix.markdown-version }}
          python-version: ${{ matrix.python-version }}

      - name: Run some checks
        run: |
          python tests/package_checks.py


  omegaconf:
    runs-on: ${{ matrix.os }}
    timeout-minutes: 10
    strategy:
      max-parallel: 8
      fail-fast: false
      matrix:
        os: [ ubuntu-latest ]
        python-version: [ '3.13', '3.12', '3.11', '3.10', '3.9' ]
        omegaconf-version: [ 2.3.0, 2.2.3, 2.1.2 ]

    steps:
      - name: Checkout
        uses: actions/checkout@v5

      - name: Set up Python
        uses: actions/setup-python@v5
        with:
          python-version: ${{ matrix.python-version }}

      - name: Install arkas
        run: |
          pip install arkas

      - name: Install valid package version
        uses: durandtibo/pip-install-package-action@v0.3.3
        with:
          package-name: 'omegaconf'
          package-version: ${{ matrix.omegaconf-version }}
          python-version: ${{ matrix.python-version }}

      - name: Run some checks
        run: |
          python tests/package_checks.py


  scipy:
    runs-on: ${{ matrix.os }}
    timeout-minutes: 10
    strategy:
      max-parallel: 8
      fail-fast: false
      matrix:
        os: [ ubuntu-latest ]
        python-version: [ '3.13', '3.12', '3.11', '3.10', '3.9' ]
<<<<<<< HEAD
        scipy-version: [ 1.15.0, 1.14.1, 1.13.1, 1.12.0, 1.11.4, 1.10.1 ]
=======
        scipy-version: [
          1.16.1,
          1.15.0,
          1.14.1,
          1.13.1,
          1.12.0,
          1.11.4,
          1.10.1,
        ]
>>>>>>> bd671ea3

    steps:
      - name: Checkout
        uses: actions/checkout@v5

      - name: Set up Python
        uses: actions/setup-python@v5
        with:
          python-version: ${{ matrix.python-version }}

      - name: Install arkas
        run: |
          pip install arkas

      - name: Install valid package version
        uses: durandtibo/pip-install-package-action@v0.3.3
        with:
          package-name: 'scipy'
          package-version: ${{ matrix.scipy-version }}
          python-version: ${{ matrix.python-version }}

      - name: Run some checks
        run: |
          python tests/package_checks.py


  tqdm:
    runs-on: ${{ matrix.os }}
    timeout-minutes: 10
    strategy:
      max-parallel: 8
      fail-fast: false
      matrix:
        os: [ ubuntu-latest ]
        python-version: [ '3.13', '3.12', '3.11', '3.10', '3.9' ]
<<<<<<< HEAD
        tqdm-version: [ 4.67.1, 4.66.6, 4.65.2, 4.65.0 ]
=======
        tqdm-version: [
          4.67.1,
          4.66.6,
          4.65.2,
          4.65.0,
        ]
>>>>>>> bd671ea3

    steps:
      - name: Checkout
        uses: actions/checkout@v5

      - name: Set up Python
        uses: actions/setup-python@v5
        with:
          python-version: ${{ matrix.python-version }}

      - name: Install arkas
        run: |
          pip install arkas

      - name: Install valid package version
        uses: durandtibo/pip-install-package-action@v0.3.3
        with:
          package-name: 'tqdm'
          package-version: ${{ matrix.tqdm-version }}
          python-version: ${{ matrix.python-version }}

      - name: Run some checks
        run: |
          python tests/package_checks.py<|MERGE_RESOLUTION|>--- conflicted
+++ resolved
@@ -18,9 +18,6 @@
       max-parallel: 8
       fail-fast: false
       matrix:
-<<<<<<< HEAD
-        os: [ ubuntu-latest, ubuntu-24.04, ubuntu-22.04, ubuntu-20.04, macos-latest, macos-15, macos-14, macos-13 ]
-=======
         os: [
           ubuntu-latest,
           ubuntu-24.04,
@@ -32,7 +29,6 @@
           macos-14,
           macos-13,
         ]
->>>>>>> bd671ea3
         python-version: [ '3.13', '3.12', '3.11', '3.10', '3.9' ]
 
     steps:
@@ -60,9 +56,6 @@
       max-parallel: 8
       fail-fast: false
       matrix:
-<<<<<<< HEAD
-        os: [ ubuntu-latest, ubuntu-24.04, ubuntu-22.04, ubuntu-20.04, macos-latest, macos-15, macos-14, macos-13 ]
-=======
         os: [
           ubuntu-latest,
           ubuntu-24.04,
@@ -74,7 +67,6 @@
           macos-14,
           macos-13,
         ]
->>>>>>> bd671ea3
         python-version: [ '3.13', '3.12', '3.11', '3.10', '3.9' ]
 
     steps:
@@ -102,9 +94,6 @@
       max-parallel: 8
       fail-fast: false
       matrix:
-<<<<<<< HEAD
-        os: [ ubuntu-latest, ubuntu-24.04, ubuntu-22.04, ubuntu-20.04, macos-latest, macos-15, macos-14, macos-13 ]
-=======
         os: [
           ubuntu-latest,
           ubuntu-24.04,
@@ -116,7 +105,6 @@
           macos-14,
           macos-13,
         ]
->>>>>>> bd671ea3
         python-version: [ '3.13', '3.12', '3.11', '3.10', '3.9' ]
 
     steps:
@@ -144,9 +132,6 @@
       max-parallel: 8
       fail-fast: false
       matrix:
-<<<<<<< HEAD
-        os: [ ubuntu-latest, ubuntu-24.04, ubuntu-22.04, ubuntu-20.04, macos-latest, macos-15, macos-14, macos-13 ]
-=======
         os: [
           ubuntu-latest,
           ubuntu-24.04,
@@ -158,7 +143,6 @@
           macos-14,
           macos-13,
         ]
->>>>>>> bd671ea3
         python-version: [ '3.13', '3.12', '3.11', '3.10', '3.9' ]
 
     steps:
@@ -193,11 +177,7 @@
       matrix:
         os: [ ubuntu-latest ]
         python-version: [ '3.13', '3.12', '3.11', '3.10', '3.9' ]
-<<<<<<< HEAD
-        coola-version: [ 0.8.5 ]
-=======
         coola-version: [ 0.9.0, 0.8.7, 0.8.2 ]
->>>>>>> bd671ea3
 
     steps:
       - name: Checkout
@@ -269,11 +249,7 @@
       matrix:
         os: [ ubuntu-latest ]
         python-version: [ '3.13', '3.12', '3.11', '3.10', '3.9' ]
-<<<<<<< HEAD
-        iden-version: [ 0.1.0 ]
-=======
         iden-version: [ 0.2.0 ]
->>>>>>> bd671ea3
 
     steps:
       - name: Checkout
@@ -309,11 +285,7 @@
       matrix:
         os: [ ubuntu-latest ]
         python-version: [ '3.13', '3.12', '3.11', '3.10', '3.9' ]
-<<<<<<< HEAD
-        jinja2-version: [ 3.1.5, 3.0.3 ]
-=======
         jinja2-version: [ 3.1.6, 3.0.3 ]
->>>>>>> bd671ea3
 
     steps:
       - name: Checkout
@@ -349,9 +321,6 @@
       matrix:
         os: [ ubuntu-latest ]
         python-version: [ '3.13', '3.12', '3.11', '3.10', '3.9' ]
-<<<<<<< HEAD
-        matplotlib-version: [ 3.10.0, 3.9.2, 3.8.4, 3.7.4, 3.6.3 ]
-=======
         matplotlib-version: [
           3.10.7,
           3.9.2,
@@ -359,7 +328,6 @@
           3.7.4,
           3.6.3,
         ]
->>>>>>> bd671ea3
 
     steps:
       - name: Checkout
@@ -475,32 +443,7 @@
       matrix:
         os: [ ubuntu-latest ]
         python-version: [ '3.13', '3.12', '3.11', '3.10', '3.9' ]
-<<<<<<< HEAD
-        polars-version: [
-          1.20.0,
-          1.19.0,
-          1.18.0,
-          1.17.1,
-          1.16.0,
-          1.15.0,
-          1.14.0,
-          1.12.0,
-          1.11.0,
-          1.10.0,
-          1.9.0,
-          1.8.2,
-          1.7.1,
-          1.6.0,
-          1.5.0,
-          1.4.1,
-          1.3.0,
-          1.2.1,
-          1.1.0,
-          1.0.0,
-        ]
-=======
         polars-version: [ 1.32.3, 1.0.0 ]
->>>>>>> bd671ea3
 
     steps:
       - name: Checkout
@@ -536,9 +479,6 @@
       matrix:
         os: [ ubuntu-latest ]
         python-version: [ '3.13', '3.12', '3.11', '3.10', '3.9' ]
-<<<<<<< HEAD
-        scikit-learn-version: [ 1.6.1, 1.5.2, 1.4.2, 1.3.2, 1.3.0 ]
-=======
         scikit-learn-version: [
           1.7.1,
           1.6.1,
@@ -547,7 +487,6 @@
           1.3.2,
           1.3.0,
         ]
->>>>>>> bd671ea3
 
     steps:
       - name: Checkout
@@ -623,11 +562,7 @@
       matrix:
         os: [ ubuntu-latest ]
         python-version: [ '3.13', '3.12', '3.11', '3.10', '3.9' ]
-<<<<<<< HEAD
-        hya-version: [ 0.2.4, 0.2.0 ]
-=======
         hya-version: [ 0.3.0, 0.2.4, 0.2.0 ]
->>>>>>> bd671ea3
 
     steps:
       - name: Checkout
@@ -699,9 +634,6 @@
       matrix:
         os: [ ubuntu-latest ]
         python-version: [ '3.13', '3.12', '3.11', '3.10', '3.9' ]
-<<<<<<< HEAD
-        markdown-version: [ 3.7.0, 3.6.0, 3.5.1, 3.4.3, 3.4.0 ]
-=======
         markdown-version: [
           3.8.2,
           3.7.0,
@@ -710,7 +642,6 @@
           3.4.3,
           3.4.0,
         ]
->>>>>>> bd671ea3
 
     steps:
       - name: Checkout
@@ -782,9 +713,6 @@
       matrix:
         os: [ ubuntu-latest ]
         python-version: [ '3.13', '3.12', '3.11', '3.10', '3.9' ]
-<<<<<<< HEAD
-        scipy-version: [ 1.15.0, 1.14.1, 1.13.1, 1.12.0, 1.11.4, 1.10.1 ]
-=======
         scipy-version: [
           1.16.1,
           1.15.0,
@@ -794,7 +722,6 @@
           1.11.4,
           1.10.1,
         ]
->>>>>>> bd671ea3
 
     steps:
       - name: Checkout
@@ -830,16 +757,12 @@
       matrix:
         os: [ ubuntu-latest ]
         python-version: [ '3.13', '3.12', '3.11', '3.10', '3.9' ]
-<<<<<<< HEAD
-        tqdm-version: [ 4.67.1, 4.66.6, 4.65.2, 4.65.0 ]
-=======
         tqdm-version: [
           4.67.1,
           4.66.6,
           4.65.2,
           4.65.0,
         ]
->>>>>>> bd671ea3
 
     steps:
       - name: Checkout
